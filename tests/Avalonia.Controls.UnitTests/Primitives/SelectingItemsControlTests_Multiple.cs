--- conflicted
+++ resolved
@@ -1069,36 +1069,6 @@
         }
 
         [Fact]
-<<<<<<< HEAD
-        public void Shift_Right_Click_Should_Not_Select_Mutiple()
-        {
-            var target = new ListBox
-            {
-                Template = Template(),
-                Items = new[] { "Foo", "Bar", "Baz" },
-                ItemTemplate = new FuncDataTemplate<string>(x => new TextBlock { Width = 20, Height = 10 }),
-                SelectionMode = SelectionMode.Multiple,
-            };
-
-            target.ApplyTemplate();
-            target.Presenter.ApplyTemplate();
-
-            _helper.Click((Interactive)target.Presenter.Panel.Children[0]);
-            _helper.Click((Interactive)target.Presenter.Panel.Children[2], MouseButton.Right, modifiers: InputModifiers.Shift);
-
-            Assert.Equal(1, target.SelectedItems.Count);
-        }
-
-        [Fact]
-        public void Ctrl_Right_Click_Should_Not_Select_Mutiple()
-        {
-            var target = new ListBox
-            {
-                Template = Template(),
-                Items = new[] { "Foo", "Bar", "Baz" },
-                ItemTemplate = new FuncDataTemplate<string>(x => new TextBlock { Width = 20, Height = 10 }),
-                SelectionMode = SelectionMode.Multiple,
-=======
         public void Adding_Selected_ItemContainers_Should_Update_Selection()
         {
             var items = new AvaloniaList<ItemContainer>(new[]
@@ -1111,25 +1081,56 @@
             {
                 Items = items,
                 Template = Template(),
->>>>>>> c7c4db37
-            };
-
-            target.ApplyTemplate();
-            target.Presenter.ApplyTemplate();
-<<<<<<< HEAD
-
-            _helper.Click((Interactive)target.Presenter.Panel.Children[0]);
-            _helper.Click((Interactive)target.Presenter.Panel.Children[2], MouseButton.Right, modifiers: InputModifiers.Control);
-
-            Assert.Equal(1, target.SelectedItems.Count);
-=======
+            };
+
+            target.ApplyTemplate();
+            target.Presenter.ApplyTemplate();
             items.Add(new ItemContainer { IsSelected = true });
             items.Add(new ItemContainer { IsSelected = true });
 
             Assert.Equal(2, target.SelectedIndex);
             Assert.Equal(items[2], target.SelectedItem);
             Assert.Equal(new[] { items[2], items[3] }, target.SelectedItems);
->>>>>>> c7c4db37
+        }
+
+        [Fact]
+        public void Shift_Right_Click_Should_Not_Select_Mutiple()
+        {
+            var target = new ListBox
+            {
+                Template = Template(),
+                Items = new[] { "Foo", "Bar", "Baz" },
+                ItemTemplate = new FuncDataTemplate<string>(x => new TextBlock { Width = 20, Height = 10 }),
+                SelectionMode = SelectionMode.Multiple,
+            };
+
+            target.ApplyTemplate();
+            target.Presenter.ApplyTemplate();
+
+            _helper.Click((Interactive)target.Presenter.Panel.Children[0]);
+            _helper.Click((Interactive)target.Presenter.Panel.Children[2], MouseButton.Right, modifiers: InputModifiers.Shift);
+
+            Assert.Equal(1, target.SelectedItems.Count);
+        }
+
+        [Fact]
+        public void Ctrl_Right_Click_Should_Not_Select_Mutiple()
+        {
+            var target = new ListBox
+            {
+                Template = Template(),
+                Items = new[] { "Foo", "Bar", "Baz" },
+                ItemTemplate = new FuncDataTemplate<string>(x => new TextBlock { Width = 20, Height = 10 }),
+                SelectionMode = SelectionMode.Multiple,
+            };
+
+            target.ApplyTemplate();
+            target.Presenter.ApplyTemplate();
+
+            _helper.Click((Interactive)target.Presenter.Panel.Children[0]);
+            _helper.Click((Interactive)target.Presenter.Panel.Children[2], MouseButton.Right, modifiers: InputModifiers.Control);
+
+            Assert.Equal(1, target.SelectedItems.Count);
         }
 
         private IEnumerable<int> SelectedContainers(SelectingItemsControl target)
