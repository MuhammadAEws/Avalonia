﻿// Copyright (c) The Perspex Project. All rights reserved.
// Licensed under the MIT license. See licence.md file in the project root for full license information.

using System;
using System.Collections.Generic;
using System.Linq;
using System.Text;
using Perspex.Data;
using Perspex.Logging;
using Perspex.Utilities;

namespace Perspex
{
    /// <summary>
    /// Maintains a list of prioritised bindings together with a current value.
    /// </summary>
    /// <remarks>
    /// Bindings, in the form of <see cref="IObservable{Object}"/>s are added to the object using
    /// the <see cref="Add"/> method. With the observable is passed a priority, where lower values
    /// represent higher priorites. The current <see cref="Value"/> is selected from the highest
    /// priority binding that doesn't return <see cref="PerspexProperty.UnsetValue"/>. Where there
    /// are multiple bindings registered with the same priority, the most recently added binding
    /// has a higher priority. Each time the value changes, the 
    /// <see cref="IPriorityValueOwner.Changed(PriorityValue, object, object)"/> method on the 
    /// owner object is fired with the old and new values.
    /// </remarks>
    internal class PriorityValue
    {
        private readonly IPriorityValueOwner _owner;
        private readonly Type _valueType;
        private readonly Dictionary<int, PriorityLevel> _levels = new Dictionary<int, PriorityLevel>();
        private object _value;
        private readonly Func<object, object> _validate;

        /// <summary>
        /// Initializes a new instance of the <see cref="PriorityValue"/> class.
        /// </summary>
        /// <param name="owner">The owner of the object.</param>
        /// <param name="property">The property that the value represents.</param>
        /// <param name="valueType">The value type.</param>
        /// <param name="validate">An optional validation function.</param>
        public PriorityValue(
            IPriorityValueOwner owner,
            PerspexProperty property, 
            Type valueType,
            Func<object, object> validate = null)
        {
            _owner = owner;
            Property = property;
            _valueType = valueType;
            _value = PerspexProperty.UnsetValue;
            ValuePriority = int.MaxValue;
            _validate = validate;
        }

        /// <summary>
        /// Gets the property that the value represents.
        /// </summary>
        public PerspexProperty Property { get; }

        /// <summary>
        /// Gets the current value.
        /// </summary>
        public object Value => _value;

        /// <summary>
        /// Gets the priority of the binding that is currently active.
        /// </summary>
        public int ValuePriority
        {
            get;
            private set;
        }

        /// <summary>
        /// Adds a new binding.
        /// </summary>
        /// <param name="binding">The binding.</param>
        /// <param name="priority">The binding priority.</param>
        /// <returns>
        /// A disposable that will remove the binding.
        /// </returns>
        public IDisposable Add(IObservable<object> binding, int priority)
        {
            return GetLevel(priority).Add(binding);
        }

        /// <summary>
        /// Sets the value for a specified priority.
        /// </summary>
        /// <param name="value">The value.</param>
        /// <param name="priority">The priority</param>
        public void SetValue(object value, int priority)
        {
            GetLevel(priority).DirectValue = value;
        }

        /// <summary>
        /// Gets the currently active bindings on this object.
        /// </summary>
        /// <returns>An enumerable collection of bindings.</returns>
        public IEnumerable<PriorityBindingEntry> GetBindings()
        {
            foreach (var level in _levels)
            {
                foreach (var binding in level.Value.Bindings)
                {
                    yield return binding;
                }
            }
        }

        /// <summary>
        /// Returns diagnostic string that can help the user debug the bindings in effect on
        /// this object.
        /// </summary>
        /// <returns>A diagnostic string.</returns>
        public string GetDiagnostic()
        {
            var b = new StringBuilder();
            var first = true;

            foreach (var level in _levels)
            {
                if (!first)
                {
                    b.AppendLine();
                }

                b.Append(ValuePriority == level.Key ? "*" : string.Empty);
                b.Append("Priority ");
                b.Append(level.Key);
                b.Append(": ");
                b.AppendLine(level.Value.Value?.ToString() ?? "(null)");
                b.AppendLine("--------");
                b.Append("Direct: ");
                b.AppendLine(level.Value.DirectValue?.ToString() ?? "(null)");

                foreach (var binding in level.Value.Bindings)
                {
                    b.Append(level.Value.ActiveBindingIndex == binding.Index ? "*" : string.Empty);
                    b.Append(binding.Description ?? binding.Observable.GetType().Name);
                    b.Append(": ");
                    b.AppendLine(binding.Value?.ToString() ?? "(null)");
                }

                first = false;
            }

            return b.ToString();
        }

        /// <summary>
        /// Called when the value for a priority level changes.
        /// </summary>
        /// <param name="level">The priority level of the changed entry.</param>
        public void LevelValueChanged(PriorityLevel level)
        {
            if (level.Priority <= ValuePriority)
            {
                if (level.Value != PerspexProperty.UnsetValue)
                {
                    UpdateValue(level.Value, level.Priority);
                }
                else
                {
                    foreach (var i in _levels.Values.OrderBy(x => x.Priority))
                    {
                        if (i.Value != PerspexProperty.UnsetValue)
                        {
                            UpdateValue(i.Value, i.Priority);
                            return;
                        }
                    }

                    UpdateValue(PerspexProperty.UnsetValue, int.MaxValue);
                }
            }
        }

        /// <summary>
        /// Causes a revalidation of the value.
        /// </summary>
        public void Revalidate()
        {
            if (_validate != null)
            {
                PriorityLevel level;

                if (_levels.TryGetValue(ValuePriority, out level))
                {
                    UpdateValue(level.Value, level.Priority);
                }
            }
        }

        /// <summary>
        /// Gets the <see cref="PriorityLevel"/> with the specified priority, creating it if it
        /// doesn't already exist.
        /// </summary>
        /// <param name="priority">The priority.</param>
        /// <returns>The priority level.</returns>
        private PriorityLevel GetLevel(int priority)
        {
            PriorityLevel result;

            if (!_levels.TryGetValue(priority, out result))
            {
<<<<<<< HEAD
                result = new PriorityLevel(this, priority);
=======
                var mode = (LevelPrecedenceMode)(priority % 2);
                result = new PriorityLevel(priority, mode, ValueChanged, Error);
>>>>>>> b63a5b3e
                _levels.Add(priority, result);
            }

            return result;
        }

        /// <summary>
        /// Updates the current <see cref="Value"/> and notifies all subscibers.
        /// </summary>
        /// <param name="value">The value to set.</param>
        /// <param name="priority">The priority level that the value came from.</param>
        private void UpdateValue(object value, int priority)
        {
            object castValue;

            if (TypeUtilities.TryCast(_valueType, value, out castValue))
            {
                var old = _value;

                if (_validate != null && castValue != PerspexProperty.UnsetValue)
                {
                    castValue = _validate(castValue);
                }

                ValuePriority = priority;
                _value = castValue;
                _owner?.Changed(this, old, _value);
            }
            else
            {
                Logger.Error(
                    LogArea.Binding, 
                    _owner,
                    "Binding produced invalid value for {$Property} ({$PropertyType}): {$Value} ({$ValueType})",
                    Property.Name, 
                    _valueType, 
                    value,
                    value.GetType());
            }
        }
<<<<<<< HEAD
=======

        /// <summary>
        /// Called when the value for a priority level changes.
        /// </summary>
        /// <param name="level">The priority level of the changed entry.</param>
        private void ValueChanged(PriorityLevel level)
        {
            if (level.Priority <= ValuePriority)
            {
                if (level.Value != PerspexProperty.UnsetValue)
                {
                    UpdateValue(level.Value, level.Priority);
                }
                else
                {
                    foreach (var i in _levels.Values.OrderBy(x => x.Priority))
                    {
                        if (i.Value != PerspexProperty.UnsetValue)
                        {
                            UpdateValue(i.Value, i.Priority);
                            return;
                        }
                    }

                    UpdateValue(PerspexProperty.UnsetValue, int.MaxValue);
                }
            }
        }

        /// <summary>
        /// Called when a priority level encounters an error.
        /// </summary>
        /// <param name="level">The priority level of the changed entry.</param>
        /// <param name="error">The binding error.</param>
        private void Error(PriorityLevel level, BindingError error)
        {
            Logger.Log(
                LogEventLevel.Error,
                LogArea.Binding,
                _owner,
                "Error binding to {Target}.{PropertyName}: {Message}",
                _owner,
                _name,
                error.Exception.Message);
        }
>>>>>>> b63a5b3e
    }
}<|MERGE_RESOLUTION|>--- conflicted
+++ resolved
@@ -179,6 +179,23 @@
         }
 
         /// <summary>
+        /// Called when a priority level encounters an error.
+        /// </summary>
+        /// <param name="level">The priority level of the changed entry.</param>
+        /// <param name="error">The binding error.</param>
+        public void LevelError(PriorityLevel level, BindingError error)
+        {
+            Logger.Log(
+                LogEventLevel.Error,
+                LogArea.Binding,
+                _owner,
+                "Error binding to {Target}.{Property}: {Message}",
+                _owner,
+                Property,
+                error.Exception.Message);
+        }
+
+        /// <summary>
         /// Causes a revalidation of the value.
         /// </summary>
         public void Revalidate()
@@ -206,12 +223,7 @@
 
             if (!_levels.TryGetValue(priority, out result))
             {
-<<<<<<< HEAD
                 result = new PriorityLevel(this, priority);
-=======
-                var mode = (LevelPrecedenceMode)(priority % 2);
-                result = new PriorityLevel(priority, mode, ValueChanged, Error);
->>>>>>> b63a5b3e
                 _levels.Add(priority, result);
             }
 
@@ -252,53 +264,5 @@
                     value.GetType());
             }
         }
-<<<<<<< HEAD
-=======
-
-        /// <summary>
-        /// Called when the value for a priority level changes.
-        /// </summary>
-        /// <param name="level">The priority level of the changed entry.</param>
-        private void ValueChanged(PriorityLevel level)
-        {
-            if (level.Priority <= ValuePriority)
-            {
-                if (level.Value != PerspexProperty.UnsetValue)
-                {
-                    UpdateValue(level.Value, level.Priority);
-                }
-                else
-                {
-                    foreach (var i in _levels.Values.OrderBy(x => x.Priority))
-                    {
-                        if (i.Value != PerspexProperty.UnsetValue)
-                        {
-                            UpdateValue(i.Value, i.Priority);
-                            return;
-                        }
-                    }
-
-                    UpdateValue(PerspexProperty.UnsetValue, int.MaxValue);
-                }
-            }
-        }
-
-        /// <summary>
-        /// Called when a priority level encounters an error.
-        /// </summary>
-        /// <param name="level">The priority level of the changed entry.</param>
-        /// <param name="error">The binding error.</param>
-        private void Error(PriorityLevel level, BindingError error)
-        {
-            Logger.Log(
-                LogEventLevel.Error,
-                LogArea.Binding,
-                _owner,
-                "Error binding to {Target}.{PropertyName}: {Message}",
-                _owner,
-                _name,
-                error.Exception.Message);
-        }
->>>>>>> b63a5b3e
     }
 }