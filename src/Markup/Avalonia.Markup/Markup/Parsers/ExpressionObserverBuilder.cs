--- conflicted
+++ resolved
@@ -15,12 +15,8 @@
             {
                 return (new EmptyExpressionNode(), default);
             }
-
-<<<<<<< HEAD
-            var reader = new Reader(expression.AsSpan());
-=======
-            var reader = new CharacterReader(expression);
->>>>>>> 5289ddd4
+            
+            var reader = new CharacterReader(expression.AsSpan());
             var parser = new ExpressionParser(enableValidation, typeResolver);
             var node = parser.Parse(ref reader);
 
