--- conflicted
+++ resolved
@@ -41,13 +41,9 @@
     <Compile Include="Converters\ClassesConverter.cs" />
     <Compile Include="Converters\RowDefinitionsTypeConverter.cs" />
     <Compile Include="Converters\ColumnDefinitionsTypeConverter.cs" />
-<<<<<<< HEAD
     <Compile Include="Converters\ThicknessTypeConverter.cs" />
-=======
     <Compile Include="Converters\PerspexPropertyConverter.cs" />
     <Compile Include="Converters\SelectorConverter.cs" />
-    <Compile Include="Converters\ThicknessConverter.cs" />
->>>>>>> 2c6e14b8
     <Compile Include="Context\PerspexWiringContext.cs" />
     <Compile Include="MarkupExtensions\BindingExtension.cs" />
     <Compile Include="Converters\BrushTypeConverter.cs" />
