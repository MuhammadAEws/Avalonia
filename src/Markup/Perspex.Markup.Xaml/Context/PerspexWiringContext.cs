--- conflicted
+++ resolved
@@ -94,6 +94,7 @@
                 new TypeConverterRegistration(typeof(Color), new ColorTypeConverter()),
                 new TypeConverterRegistration(typeof(Classes), new ClassesTypeConverter()),
                 new TypeConverterRegistration(typeof(ColumnDefinitions), new ColumnDefinitionsTypeConverter()),
+                new TypeConverterRegistration(typeof(Geometry), new GeometryTypeConverter()),
                 new TypeConverterRegistration(typeof(GridLength), new GridLengthTypeConverter()),
                 new TypeConverterRegistration(typeof(KeyGesture), new KeyGestureConverter()),
                 new TypeConverterRegistration(typeof(Point), new PointTypeConverter()),
@@ -103,12 +104,7 @@
                 new TypeConverterRegistration(typeof(Selector), new SelectorTypeConverter()),
                 new TypeConverterRegistration(typeof(Thickness), new ThicknessTypeConverter()),
                 new TypeConverterRegistration(typeof(TimeSpan), new TimeSpanTypeConverter()),
-<<<<<<< HEAD
                 new TypeConverterRegistration(typeof(Uri), new UriTypeConverter()),
-=======
-                new TypeConverterRegistration(typeof(KeyGesture), new KeyGestureConverter()),
-                new TypeConverterRegistration(typeof(Geometry), new GeometryTypeConverter()),
->>>>>>> ad3c8683
             };
 
             typeConverterProvider.AddAll(converters);
