--- conflicted
+++ resolved
@@ -43,13 +43,9 @@
                 Path = Path,
                 Priority = Priority,
                 Source = Source,
-<<<<<<< HEAD
                 StringFormat = StringFormat,
-                RelativeSource = pathInfo.RelativeSource ?? RelativeSource,
-=======
                 RelativeSource = RelativeSource,
->>>>>>> dbe8f748
-                DefaultAnchor = new WeakReference(GetDefaultAnchor((ITypeDescriptorContext)serviceProvider))
+                DefaultAnchor = new WeakReference(GetDefaultAnchor(descriptorContext))
             };
         }
 
