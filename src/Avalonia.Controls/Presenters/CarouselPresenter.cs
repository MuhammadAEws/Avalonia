// Copyright (c) The Avalonia Project. All rights reserved.
// Licensed under the MIT license. See licence.md file in the project root for full license information.

using System.Collections.Specialized;
using System.Linq;
using System.Reactive.Linq;
using System.Threading.Tasks;
using Avalonia.Animation;
using Avalonia.Controls.Generators;
using Avalonia.Controls.Primitives;
using Avalonia.Controls.Utils;
using Avalonia.Data;

namespace Avalonia.Controls.Presenters
{
    /// <summary>
    /// Displays pages inside an <see cref="ItemsControl"/>.
    /// </summary>
    public class CarouselPresenter : ItemsPresenterBase
    {
        /// <summary>
        /// Defines the <see cref="IsVirtualized"/> property.
        /// </summary>
        public static readonly StyledProperty<bool> IsVirtualizedProperty =
            Carousel.IsVirtualizedProperty.AddOwner<CarouselPresenter>();

        /// <summary>
        /// Defines the <see cref="SelectedIndex"/> property.
        /// </summary>
        public static readonly DirectProperty<CarouselPresenter, int> SelectedIndexProperty =
            SelectingItemsControl.SelectedIndexProperty.AddOwner<CarouselPresenter>(
                o => o.SelectedIndex,
                (o, v) => o.SelectedIndex = v);

        /// <summary>
        /// Defines the <see cref="PageTransition"/> property.
        /// </summary>
        public static readonly StyledProperty<IPageTransition> PageTransitionProperty =
            Carousel.PageTransitionProperty.AddOwner<CarouselPresenter>();

        private int _selectedIndex = -1;
       // private Task _current;
        private Task _currentTransition;
        private int _queuedTransitionIndex = -1;

        /// <summary>
        /// Initializes static members of the <see cref="CarouselPresenter"/> class.
        /// </summary>
        static CarouselPresenter()
        {
            SelectedIndexProperty.Changed.AddClassHandler<CarouselPresenter>(x => x.SelectedIndexChanged);
        }

        /// <summary>
        /// Gets or sets a value indicating whether the items in the carousel are virtualized.
        /// </summary>
        /// <remarks>
        /// When the carousel is virtualized, only the active page is held in memory.
        /// </remarks>
        public bool IsVirtualized
        {
            get { return GetValue(IsVirtualizedProperty); }
            set { SetValue(IsVirtualizedProperty, value); }
        }

        /// <summary>
        /// Gets or sets the index of the selected page.
        /// </summary>
        public int SelectedIndex
        {
            get
            {
                return _selectedIndex;
            }

            set
            {
                var old = SelectedIndex;
                var effective = (value >= 0 && value < Items?.Cast<object>().Count()) ? value : -1;

                if (old != effective)
                {
                    _selectedIndex = effective;
                    RaisePropertyChanged(SelectedIndexProperty, old, effective, BindingPriority.LocalValue);
                }
            }
        }

        /// <summary>
        /// Gets or sets a transition to use when switching pages.
        /// </summary>
        public IPageTransition PageTransition
        {
            get { return GetValue(PageTransitionProperty); }
            set { SetValue(PageTransitionProperty, value); }
        }

        /// <inheritdoc/>
        protected override void PanelCreated(IPanel panel)
        {
#pragma warning disable 4014
            MoveToPage(-1, SelectedIndex);
#pragma warning restore 4014
        }

        /// <inheritdoc/>
        protected override void ItemsChanged(NotifyCollectionChangedEventArgs e)
        {
            switch (e.Action)
            {
                case NotifyCollectionChangedAction.Remove:
                    if (!IsVirtualized)
                    {
                        var generator = ItemContainerGenerator;
                        var containers = generator.RemoveRange(e.OldStartingIndex, e.OldItems.Count);
                        Panel.Children.RemoveAll(containers.Select(x => x.ContainerControl));

#pragma warning disable 4014
                        MoveToPage(-1, SelectedIndex);
#pragma warning restore 4014
                    }
                    break;

                case NotifyCollectionChangedAction.Reset:
                    {
                        var generator = ItemContainerGenerator;
                        var containers = generator.Containers.ToList();
                        generator.Clear();
                        Panel.Children.RemoveAll(containers.Select(x => x.ContainerControl));

<<<<<<< HEAD
#pragma warning disable 4014
                        MoveToPage(-1, SelectedIndex >= 0 ? SelectedIndex : 0);
#pragma warning restore 4014
=======
                        var newIndex = SelectedIndex;

                        if(SelectedIndex < 0)
                        {
                            if(Items != null && Items.Count() > 0)
                            {
                                newIndex = 0;
                            }
                            else
                            {
                                newIndex = -1;
                            }
                        }
                        
                        MoveToPage(-1, newIndex);
>>>>>>> d41248df
                    }
                    break;     
            }
        }

        /// <summary>
        /// Moves to the selected page, animating if a <see cref="PageTransition"/> is set.
        /// </summary>
        /// <param name="fromIndex">The index of the old page.</param>
        /// <param name="toIndex">The index of the new page.</param>
        /// <returns>A task tracking the animation.</returns>
        private async Task MoveToPage(int fromIndex, int toIndex)
        {
            if (fromIndex != toIndex)
            {
                var generator = ItemContainerGenerator;
                IControl from = null;
                IControl to = null;

                if (fromIndex != -1)
                {
                    from = ItemContainerGenerator.ContainerFromIndex(fromIndex);
                }

                if (toIndex != -1)
                {
                    to = GetOrCreateContainer(toIndex);
                }

                if (PageTransition != null && (from != null || to != null))
                {
                    await PageTransition.Start((Visual)from, (Visual)to, fromIndex < toIndex);
                }
                else if (to != null)
                {
                    to.IsVisible = true;
                }

                if (from != null)
                {
                    if (IsVirtualized)
                    {
                        Panel.Children.Remove(from);
                        generator.Dematerialize(fromIndex, 1);
                    }
                    else
                    {
                        from.IsVisible = false;
                    }
                }
            }
        }

        private IControl GetOrCreateContainer(int index)
        {
            var container = ItemContainerGenerator.ContainerFromIndex(index);

            if (container == null)
            {
                var item = Items.Cast<object>().ElementAt(index);
                var materialized = ItemContainerGenerator.Materialize(index, item, MemberSelector);
                Panel.Children.Add(materialized.ContainerControl);
                container = materialized.ContainerControl;
            }

            return container;
        }

        /// <summary>
        /// Called when the <see cref="SelectedIndex"/> property changes.
        /// </summary>
        /// <param name="e">The event args.</param>
        private async void SelectedIndexChanged(AvaloniaPropertyChangedEventArgs e)
        {
            if (Panel != null)
            {
                if (_currentTransition == null)
                {
                    int fromIndex = (int)e.OldValue;
                    int toIndex = (int)e.NewValue;

                    for (;;)
                    {
                        _currentTransition = MoveToPage(fromIndex, toIndex);
                        await _currentTransition;

                        if (_queuedTransitionIndex != -1)
                        {
                            fromIndex = toIndex;
                            toIndex = _queuedTransitionIndex;
                            _queuedTransitionIndex = -1;
                        }
                        else
                        {
                            _currentTransition = null;
                            break;
                        }
                    }
                }
                else
                {
                    _queuedTransitionIndex = (int)e.NewValue;
                }
            }
        }
    }
}<|MERGE_RESOLUTION|>--- conflicted
+++ resolved
@@ -128,11 +128,7 @@
                         generator.Clear();
                         Panel.Children.RemoveAll(containers.Select(x => x.ContainerControl));
 
-<<<<<<< HEAD
 #pragma warning disable 4014
-                        MoveToPage(-1, SelectedIndex >= 0 ? SelectedIndex : 0);
-#pragma warning restore 4014
-=======
                         var newIndex = SelectedIndex;
 
                         if(SelectedIndex < 0)
@@ -148,7 +144,7 @@
                         }
                         
                         MoveToPage(-1, newIndex);
->>>>>>> d41248df
+#pragma warning restore 4014
                     }
                     break;     
             }
