--- conflicted
+++ resolved
@@ -29,7 +29,6 @@
     <Compile Include="..\Shared\SharedAssemblyInfo.cs">
       <Link>Properties\SharedAssemblyInfo.cs</Link>
     </Compile>
-<<<<<<< HEAD
     <Compile Include="Controls\NameScopeEventArgs.cs" />
     <Compile Include="Controls\NameScopeExtensions.cs" />
     <Compile Include="LogicalTree\ILogical.cs" />
@@ -65,8 +64,6 @@
     <Compile Include="Styling\Styles.cs" />
     <Compile Include="Styling\PropertyEqualsSelector.cs" />
     <Compile Include="Styling\TypeNameAndClassSelector.cs" />
-=======
->>>>>>> d5a145b2
   </ItemGroup>
   <ItemGroup>
     <ProjectReference Include="..\Avalonia.Animation\Avalonia.Animation.csproj" />
