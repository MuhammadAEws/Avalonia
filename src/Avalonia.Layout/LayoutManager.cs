--- conflicted
+++ resolved
@@ -186,23 +186,16 @@
 
             if (!control.IsArrangeValid && control.IsAttachedToVisualTree)
             {
-<<<<<<< HEAD
                 if (control is IEmbeddedLayoutRoot embeddedRoot)
                     control.Arrange(new Rect(embeddedRoot.AllocatedSize));
                 else if (control is ILayoutRoot root)
                     control.Arrange(new Rect(root.DesiredSize));
-                else
-=======
-                if (control is ILayoutRoot root)
-                {
-                    root.Arrange(new Rect(control.DesiredSize));
-                }
-                else if(control.PreviousArrange != null)
+                else if (control.PreviousArrange != null)
                 {
                     // Has been observed that PreviousArrange sometimes is null, probably a bug somewhere else.
                     // Condition observed: control.VisualParent is Scrollbar, control is Border.
->>>>>>> 71dff48a
                     control.Arrange(control.PreviousArrange.Value);
+                }
             }
         }
 
