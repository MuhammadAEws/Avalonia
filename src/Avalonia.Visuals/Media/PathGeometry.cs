// Copyright (c) The Avalonia Project. All rights reserved.
// Licensed under the MIT license. See licence.md file in the project root for full license information.

using System;
using Avalonia.Collections;
using Avalonia.Metadata;
using Avalonia.Platform;
using Avalonia.Visuals.Platform;

namespace Avalonia.Media
<<<<<<< HEAD
{   
=======
{
    using Avalonia.Visuals.Platform;

>>>>>>> cd397036
    public class PathGeometry : StreamGeometry
    {
        /// <summary>
        /// Defines the <see cref="Figures"/> property.
        /// </summary>
        public static readonly DirectProperty<PathGeometry, PathFigures> FiguresProperty =
            AvaloniaProperty.RegisterDirect<PathGeometry, PathFigures>(nameof(Figures), g => g.Figures, (g, f) => g.Figures = f);

        /// <summary>
        /// Defines the <see cref="FillRule"/> property.
        /// </summary>
        public static readonly StyledProperty<FillRule> FillRuleProperty =
                                 AvaloniaProperty.Register<PathGeometry, FillRule>(nameof(FillRule));

        private PathFigures _figures;
        private IDisposable _figuresObserver;
        private IDisposable _figuresPropertiesObserver;

        static PathGeometry()
        {
            FiguresProperty.Changed.AddClassHandler<PathGeometry>((s, e) =>
                s.OnFiguresChanged(e.NewValue as PathFigures));
        }

        /// <summary>
        /// Initializes a new instance of the <see cref="PathGeometry"/> class.
        /// </summary>
        public PathGeometry()
        {
            Figures = new PathFigures();
        }

        /// <summary>
        /// Parses the specified path data to a <see cref="PathGeometry"/>.
        /// </summary>
        /// <param name="pathData">The s.</param>
        /// <returns></returns>
        public static new PathGeometry Parse(string pathData)
        {
            var pathGeometry = new PathGeometry();

            using (var context = new PathGeometryContext(pathGeometry))
            using (var parser = new PathMarkupParser(context))
            {
                parser.Parse(pathData);
            }

            return pathGeometry;
        }

        /// <summary>
        /// Gets or sets the figures.
        /// </summary>
        /// <value>
        /// The figures.
        /// </value>
        [Content]
        public PathFigures Figures
        {
            get { return _figures; }
            set { SetAndRaise(FiguresProperty, ref _figures, value); }
        }

        /// <summary>
        /// Gets or sets the fill rule.
        /// </summary>
        /// <value>
        /// The fill rule.
        /// </value>
        public FillRule FillRule
        {
            get { return GetValue(FillRuleProperty); }
            set { SetValue(FillRuleProperty, value); }
        }

        protected override IGeometryImpl CreateDefiningGeometry()
        {
            var factory = AvaloniaLocator.Current.GetService<IPlatformRenderInterface>();
            var geometry = factory.CreateStreamGeometry();

            using (var ctx = new StreamGeometryContext(geometry.Open()))
            {
                ctx.SetFillRule(FillRule);
                foreach (var f in Figures)
                {
                    f.ApplyTo(ctx);
                }
            }

            return geometry;
        }

        private void OnFiguresChanged(PathFigures figures)
        {
            _figuresObserver?.Dispose();
            _figuresPropertiesObserver?.Dispose();

            _figuresObserver = figures?.ForEachItem(
                _ => InvalidateGeometry(),
                _ => InvalidateGeometry(),
                () => InvalidateGeometry());
            _figuresPropertiesObserver = figures?.TrackItemPropertyChanged(_ => InvalidateGeometry());
        }
    }
}<|MERGE_RESOLUTION|>--- conflicted
+++ resolved
@@ -5,16 +5,11 @@
 using Avalonia.Collections;
 using Avalonia.Metadata;
 using Avalonia.Platform;
-using Avalonia.Visuals.Platform;
 
 namespace Avalonia.Media
-<<<<<<< HEAD
-{   
-=======
 {
     using Avalonia.Visuals.Platform;
 
->>>>>>> cd397036
     public class PathGeometry : StreamGeometry
     {
         /// <summary>
