--- conflicted
+++ resolved
@@ -333,13 +333,8 @@
 
             foreach (var layer in scene.Layers)
             {
-<<<<<<< HEAD
-                var bitmap = _layers[layer.LayerRoot].Bitmap;
+                var bitmap = Layers[layer.LayerRoot].Bitmap;
                 var sourceRect = new Rect(0, 0, bitmap.Item.PixelWidth, bitmap.Item.PixelHeight);
-=======
-                var bitmap = Layers[layer.LayerRoot].Bitmap;
-                var sourceRect = new Rect(0, 0, bitmap.PixelWidth, bitmap.PixelHeight);
->>>>>>> 19770a2e
 
                 if (layer.GeometryClip != null)
                 {
